--- conflicted
+++ resolved
@@ -12,13 +12,8 @@
     environment:
       - DEBUG=false # Change to true if debugging
       - HOST=0.0.0.0
-<<<<<<< HEAD
       - ENVIRONMENT=staging
-      - PYTHONPATH=.
-=======
-      - ENVIRONMENT=local
       - LOG_LEVEL=ERROR
->>>>>>> 1a9cf903
     extra_hosts:
       # Allows the container to reach your local machine using "host.docker.internal" instead of "localhost"
       - 'host.docker.internal:host-gateway'
