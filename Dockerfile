--- conflicted
+++ resolved
@@ -45,10 +45,7 @@
 
 FROM python:3.12-slim-bookworm
 
-<<<<<<< HEAD
 # Install runtime dependencies
-=======
->>>>>>> 1a9cf903
 RUN apt-get update && apt-get install -y \
     libpq5 \
     && rm -rf /var/lib/apt/lists/*
