from uuid import UUID
from fastapi import Form, UploadFile, Depends
from fastapi.responses import JSONResponse
from fastapi import APIRouter
from typing import List, Optional
import subprocess
from cognee.modules.data.methods import get_dataset
from cognee.shared.logging_utils import get_logger
import requests

from cognee.modules.users.models import User
from cognee.modules.users.methods import get_authenticated_user

logger = get_logger()


def get_add_router() -> APIRouter:
    router = APIRouter()

    @router.post("/", response_model=None)
    async def add(
<<<<<<< HEAD
        file: UploadFile = UploadFile(None),
        url: str = Form(None),
        datasetId: str = Form(...),
=======
        data: List[UploadFile],
        datasetId: Optional[UUID] = Form(default=None),
        datasetName: Optional[str] = Form(default=None),
>>>>>>> f1364fb3
        user: User = Depends(get_authenticated_user),
    ):
        """
        This endpoint is responsible for adding data to the graph.
        Accepts either:
        - file: a single file upload
        - url: a URL to fetch data from (supports GitHub clone or direct file download)
        """
        from cognee.api.v1.add import add as cognee_add
<<<<<<< HEAD
=======

        if not datasetId and not datasetName:
            raise ValueError("Either datasetId or datasetName must be provided.")

        if datasetId and not datasetName:
            dataset = await get_dataset(user_id=user.id, dataset_id=datasetId)
            try:
                datasetName = dataset.name
            except IndexError:
                raise ValueError("No dataset found with the provided datasetName.")

>>>>>>> f1364fb3
        try:
            logger.info(f"Received data for datasetId={datasetId}")
            if file and file.filename:
                logger.info(f"Received file upload: filename={file.filename}, content_type={file.content_type}, datasetId={datasetId}")
                try:
                    text = (await file.read()).decode("utf-8")
                    logger.info(f"Passing uploaded file as text to cognee_add")
                    return await cognee_add(
                        text,
                        datasetId,
                        user=user
                    )
                except Exception as e:
                    logger.info(f"Could not decode file as text, falling back to binary. Error: {e}")
                    file.file.seek(0)
                    return await cognee_add(
                        file.file,
                        datasetId,
                        user=user
                    )
            elif url:
                logger.info(f"Received url={url} for datasetId={datasetId}")
                if url.startswith("http"):
                    if "github" in url:
                        repo_name = url.split("/")[-1].replace(".git", "")
                        subprocess.run(["git", "clone", url, f".data/{repo_name}"], check=True)
                        logger.info(f"Cloned GitHub repo to .data/{repo_name}")
                        return await cognee_add(
                            "data://.data/",
                            f"{repo_name}",
                            user=user,
                        )
                    else:
                        response = requests.get(url)
                        response.raise_for_status()
                        if not response.content:
                            logger.error(f"No content fetched from URL: {url}")
                            return JSONResponse(status_code=400, content={"error": "No content fetched from URL"})
                        logger.info(f"Fetched content from URL: {response.text}")
                        return await cognee_add(
                            response.text,
                            datasetId,
                            user=user
                        )
                else:
                    logger.error(f"Invalid URL format: {url}")
                    return JSONResponse(status_code=400, content={"error": "Invalid URL format"})
            else:
<<<<<<< HEAD
                return JSONResponse(status_code=400, content={"error": "No file or URL provided"})
=======
                await cognee_add(data, datasetName, user=user)
>>>>>>> f1364fb3
        except Exception as error:
            logger.error(f"Error processing file or URL: {error}")
            return JSONResponse(status_code=409, content={"error": str(error)})

    return router<|MERGE_RESOLUTION|>--- conflicted
+++ resolved
@@ -19,15 +19,10 @@
 
     @router.post("/", response_model=None)
     async def add(
-<<<<<<< HEAD
         file: UploadFile = UploadFile(None),
         url: str = Form(None),
-        datasetId: str = Form(...),
-=======
-        data: List[UploadFile],
         datasetId: Optional[UUID] = Form(default=None),
         datasetName: Optional[str] = Form(default=None),
->>>>>>> f1364fb3
         user: User = Depends(get_authenticated_user),
     ):
         """
@@ -37,8 +32,6 @@
         - url: a URL to fetch data from (supports GitHub clone or direct file download)
         """
         from cognee.api.v1.add import add as cognee_add
-<<<<<<< HEAD
-=======
 
         if not datasetId and not datasetName:
             raise ValueError("Either datasetId or datasetName must be provided.")
@@ -50,7 +43,6 @@
             except IndexError:
                 raise ValueError("No dataset found with the provided datasetName.")
 
->>>>>>> f1364fb3
         try:
             logger.info(f"Received data for datasetId={datasetId}")
             if file and file.filename:
@@ -60,7 +52,7 @@
                     logger.info(f"Passing uploaded file as text to cognee_add")
                     return await cognee_add(
                         text,
-                        datasetId,
+                        datasetName,
                         user=user
                     )
                 except Exception as e:
@@ -68,7 +60,7 @@
                     file.file.seek(0)
                     return await cognee_add(
                         file.file,
-                        datasetId,
+                        datasetName,
                         user=user
                     )
             elif url:
@@ -92,18 +84,14 @@
                         logger.info(f"Fetched content from URL: {response.text}")
                         return await cognee_add(
                             response.text,
-                            datasetId,
+                            datasetName,
                             user=user
                         )
                 else:
                     logger.error(f"Invalid URL format: {url}")
                     return JSONResponse(status_code=400, content={"error": "Invalid URL format"})
             else:
-<<<<<<< HEAD
                 return JSONResponse(status_code=400, content={"error": "No file or URL provided"})
-=======
-                await cognee_add(data, datasetName, user=user)
->>>>>>> f1364fb3
         except Exception as error:
             logger.error(f"Error processing file or URL: {error}")
             return JSONResponse(status_code=409, content={"error": str(error)})
