name: test | qdrant

on:
  pull_request:
    branches:
      - main
  workflow_dispatch:

concurrency:
  group: ${{ github.workflow }}-${{ github.event.pull_request.number || github.ref }}
  cancel-in-progress: true

env:
  RUNTIME__LOG_LEVEL: ERROR

jobs:
  get_docs_changes:
    name: docs changes
    uses: ./.github/workflows/get_docs_changes.yml

  setup_docker:
    name: Set up Docker Buildx
    runs-on: ubuntu-latest
    steps:
      - name: Set up Docker Buildx
        uses: docker/setup-buildx-action@v3

  run_qdrant_integration_test:
    name: test
    needs: get_docs_changes
    if: needs.get_docs_changes.outputs.changes_outside_docs == 'true'
    runs-on: ubuntu-latest

    defaults:
      run:
        shell: bash

    services:
      postgres:
        image: postgres:latest
        env:
          POSTGRES_USER: cognee
          POSTGRES_PASSWORD: cognee
          POSTGRES_DB: cognee_db
        volumes:
          - postgres_data:/var/lib/postgresql/data
        ports:
          - 5432:5432

    steps:
      - name: Check out
        uses: actions/checkout@master

      - name: Setup Python
        uses: actions/setup-python@v5
        with:
          python-version: '3.11.x'

      - name: Install Poetry
        uses: snok/install-poetry@v1.3.2
        with:
          virtualenvs-create: true
          virtualenvs-in-project: true
          installer-parallel: true

      - name: Install dependencies
        run: poetry install --no-interaction

      - name: Create .cognee_system directory and print path
        run: |
          mkdir .cognee_system
          echo $(pwd)/.cognee_system

      - name: Wait for PostgreSQL to be ready
        run: |
          echo "Waiting for PostgreSQL to be ready..."
          until pg_isready -h localhost -p 5432 -U cognee; do
            sleep 1
          done

      - name: Run default Qdrant
        env:
          ENV: 'dev'
          LLM_API_KEY: ${{ secrets.OPENAI_API_KEY }}
          VECTOR_DB_URL: ${{ secrets.QDRANT_API_URL }}
          VECTOR_DB_KEY: ${{ secrets.QDRANT_API_KEY }}
          DB_USER: cognee
          DB_PASSWORD: cognee
          DB_NAME: cognee_db
          DB_HOST: localhost
          DB_PORT: 5432
<<<<<<< HEAD
=======
          DESTINATION__POSTGRES__CREDENTIALS__HOST: localhost
          DESTINATION__POSTGRES__CREDENTIALS__PORT: 5432
          DESTINATION__POSTGRES__CREDENTIALS__USERNAME: cognee
          DESTINATION__POSTGRES__CREDENTIALS__PASSWORD: cognee
          DESTINATION__POSTGRES__CREDENTIALS__DATABASE: cognee_db
>>>>>>> 1c773378
        run: poetry run python ./cognee/tests/test_qdrant.py<|MERGE_RESOLUTION|>--- conflicted
+++ resolved
@@ -89,12 +89,9 @@
           DB_NAME: cognee_db
           DB_HOST: localhost
           DB_PORT: 5432
-<<<<<<< HEAD
-=======
           DESTINATION__POSTGRES__CREDENTIALS__HOST: localhost
           DESTINATION__POSTGRES__CREDENTIALS__PORT: 5432
           DESTINATION__POSTGRES__CREDENTIALS__USERNAME: cognee
           DESTINATION__POSTGRES__CREDENTIALS__PASSWORD: cognee
           DESTINATION__POSTGRES__CREDENTIALS__DATABASE: cognee_db
->>>>>>> 1c773378
         run: poetry run python ./cognee/tests/test_qdrant.py